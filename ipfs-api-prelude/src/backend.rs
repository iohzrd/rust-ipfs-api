// Copyright 2021 rust-ipfs-api Developers
//
// Licensed under the Apache License, Version 2.0, <LICENSE-APACHE or
// http://apache.org/licenses/LICENSE-2.0> or the MIT license <LICENSE-MIT or
// http://opensource.org/licenses/MIT>, at your option. This file may not be
// copied, modified, or distributed except according to those terms.
//

use crate::{
    header::{TRAILER, X_STREAM_ERROR_KEY},
    read::{JsonLineDecoder, StreamReader},
    ApiError, ApiRequest,
};
use async_trait::async_trait;
use bytes::Bytes;
use common_multipart_rfc7578::client::multipart;
use futures::{future, FutureExt, Stream, StreamExt, TryStreamExt};
use http::{
    header::{HeaderName, HeaderValue},
    StatusCode,
};
use serde::Deserialize;
use std::fmt::Display;
use tokio_util::codec::{Decoder, FramedRead};


#[async_trait(?Send)]
pub trait Backend {
    cfg_if::cfg_if! {
        if #[cfg(feature = "with-send-sync")] {
            type HttpRequest: Send;
        } else {
            type HttpRequest;
        }
    }

    type HttpResponse;

    cfg_if::cfg_if! {
        if #[cfg(feature = "with-send-sync")] {
            type Error: Display + From<ApiError> + From<crate::Error> + Send + 'static;
        } else {
            type Error: Display + From<ApiError> + From<crate::Error> + 'static;
        }
    }

    /// Builds the url for an api call.
    ///
    fn build_base_request<Req>(
        &self,
        req: Req,
        form: Option<multipart::Form<'static>>,
    ) -> Result<Self::HttpRequest, Self::Error>
    where
        Req: ApiRequest + Send;

    /// Get the value of a header from an HTTP response.
    ///
    fn get_header(res: &Self::HttpResponse, key: HeaderName) -> Option<&HeaderValue>;

    /// Generates a request, and returns the unprocessed response future.
    ///
    async fn request_raw<Req>(
        &self,
        req: Req,
        form: Option<multipart::Form<'static>>,
    ) -> Result<(StatusCode, Bytes), Self::Error>
    where
<<<<<<< HEAD
        Req: ApiRequest + Serialize + Send;
=======
        Req: ApiRequest;
>>>>>>> af0430c7

    fn response_to_byte_stream(
        res: Self::HttpResponse,
    ) -> Box<dyn Stream<Item = Result<Bytes, Self::Error>> + Unpin>;

    /// Generic method for making a request that expects back a streaming
    /// response.
    ///
    fn request_stream<Res, F, OutStream>(
        &self,
        req: Self::HttpRequest,
        process: F,
    ) -> Box<dyn Stream<Item = Result<Res, Self::Error>> + Unpin>
    where
        OutStream: Stream<Item = Result<Res, Self::Error>> + Unpin,
        F: 'static + Fn(Self::HttpResponse) -> OutStream;

    /// Builds an Api error from a response body.
    ///
    #[inline]
    fn process_error_from_body(body: Bytes) -> Self::Error {
        match serde_json::from_slice::<ApiError>(&body) {
            Ok(e) => e.into(),
            Err(_) => {
                let err = match String::from_utf8(body.to_vec()) {
                    Ok(s) => crate::Error::UnrecognizedApiError(s),
                    Err(e) => crate::Error::from(e),
                };

                err.into()
            }
        }
    }

    /// Processes a response that expects a json encoded body, returning an
    /// error or a deserialized json response.
    ///
    fn process_json_response<Res>(status: StatusCode, body: Bytes) -> Result<Res, Self::Error>
    where
        for<'de> Res: 'static + Deserialize<'de>,
    {
        match status {
            StatusCode::OK => serde_json::from_slice(&body)
                .map_err(crate::Error::from)
                .map_err(Self::Error::from),
            _ => Err(Self::process_error_from_body(body)),
        }
    }

    /// Processes a response that returns a stream of json deserializable
    /// results.
    ///
    fn process_stream_response<D, Res>(
        res: Self::HttpResponse,
        decoder: D,
    ) -> FramedRead<
        StreamReader<Box<dyn Stream<Item = Result<Bytes, Self::Error>> + Unpin>>,
        D,
    >
    where
        D: Decoder<Item = Res, Error = crate::Error>,
    {
        FramedRead::new(
            StreamReader::new(Self::response_to_byte_stream(res)),
            decoder,
        )
    }

    /// Generic method for making a request to the Ipfs server, and getting
    /// a deserializable response.
    ///
    async fn request<Req, Res>(
        &self,
        req: Req,
        form: Option<multipart::Form<'static>>,
    ) -> Result<Res, Self::Error>
    where
<<<<<<< HEAD
        Req: ApiRequest + Serialize + Send,
=======
        Req: ApiRequest,
>>>>>>> af0430c7
        for<'de> Res: 'static + Deserialize<'de>,
    {
        let (status, chunk) = self.request_raw(req, form).await?;

        Self::process_json_response(status, chunk)
    }

    /// Generic method for making a request to the Ipfs server, and getting
    /// back a response with no body.
    ///
    async fn request_empty<Req>(
        &self,
        req: Req,
        form: Option<multipart::Form<'static>>,
    ) -> Result<(), Self::Error>
    where
<<<<<<< HEAD
        Req: ApiRequest + Serialize + Send,
=======
        Req: ApiRequest,
>>>>>>> af0430c7
    {
        let (status, chunk) = self.request_raw(req, form).await?;

        match status {
            StatusCode::OK => Ok(()),
            _ => Err(Self::process_error_from_body(chunk)),
        }
    }

    /// Generic method for making a request to the Ipfs server, and getting
    /// back a raw String response.
    ///
    async fn request_string<Req>(
        &self,
        req: Req,
        form: Option<multipart::Form<'static>>,
    ) -> Result<String, Self::Error>
    where
<<<<<<< HEAD
        Req: ApiRequest + Serialize + Send,
=======
        Req: ApiRequest,
>>>>>>> af0430c7
    {
        let (status, chunk) = self.request_raw(req, form).await?;

        match status {
            StatusCode::OK => String::from_utf8(chunk.to_vec())
                .map_err(crate::Error::from)
                .map_err(Self::Error::from),
            _ => Err(Self::process_error_from_body(chunk)),
        }
    }

    /// Generic method for making a request to the Ipfs server, and getting
    /// back a raw stream of bytes.
    ///
    fn request_stream_bytes(
        &self,
        req: Self::HttpRequest,
    ) -> Box<dyn Stream<Item = Result<Bytes, Self::Error>> + Unpin> {
        self.request_stream(req, |res| Self::response_to_byte_stream(res))
    }

    /// Generic method to return a streaming response of deserialized json
    /// objects delineated by new line separators.
    ///
    fn request_stream_json<Res>(
        &self,
        req: Self::HttpRequest,
    ) -> Box<dyn Stream<Item = Result<Res, Self::Error>> + Unpin>
    where
        for<'de> Res: 'static + Deserialize<'de>,
    {
        self.request_stream(req, |res| {
            let parse_stream_error = if let Some(trailer) = Self::get_header(&res, TRAILER) {
                // Response has the Trailer header set. The StreamError trailer
                // is used to indicate that there was an error while streaming
                // data with Ipfs.
                //
                if trailer == X_STREAM_ERROR_KEY {
                    true
                } else {
                    let err = crate::Error::UnrecognizedTrailerHeader(
                        String::from_utf8_lossy(trailer.as_ref()).into(),
                    );

                    // There was an unrecognized trailer value. If that is the case,
                    // create a stream that immediately errors.
                    //
                    return future::err(err).into_stream().err_into().left_stream();
                }
            } else {
                false
            };

            Self::process_stream_response(res, JsonLineDecoder::new(parse_stream_error))
                .err_into()
                .right_stream()
        })
    }
}<|MERGE_RESOLUTION|>--- conflicted
+++ resolved
@@ -52,7 +52,7 @@
         form: Option<multipart::Form<'static>>,
     ) -> Result<Self::HttpRequest, Self::Error>
     where
-        Req: ApiRequest + Send;
+        Req: ApiRequest;
 
     /// Get the value of a header from an HTTP response.
     ///
@@ -66,11 +66,7 @@
         form: Option<multipart::Form<'static>>,
     ) -> Result<(StatusCode, Bytes), Self::Error>
     where
-<<<<<<< HEAD
-        Req: ApiRequest + Serialize + Send;
-=======
         Req: ApiRequest;
->>>>>>> af0430c7
 
     fn response_to_byte_stream(
         res: Self::HttpResponse,
@@ -148,11 +144,7 @@
         form: Option<multipart::Form<'static>>,
     ) -> Result<Res, Self::Error>
     where
-<<<<<<< HEAD
-        Req: ApiRequest + Serialize + Send,
-=======
         Req: ApiRequest,
->>>>>>> af0430c7
         for<'de> Res: 'static + Deserialize<'de>,
     {
         let (status, chunk) = self.request_raw(req, form).await?;
@@ -169,11 +161,7 @@
         form: Option<multipart::Form<'static>>,
     ) -> Result<(), Self::Error>
     where
-<<<<<<< HEAD
-        Req: ApiRequest + Serialize + Send,
-=======
         Req: ApiRequest,
->>>>>>> af0430c7
     {
         let (status, chunk) = self.request_raw(req, form).await?;
 
@@ -192,11 +180,7 @@
         form: Option<multipart::Form<'static>>,
     ) -> Result<String, Self::Error>
     where
-<<<<<<< HEAD
-        Req: ApiRequest + Serialize + Send,
-=======
         Req: ApiRequest,
->>>>>>> af0430c7
     {
         let (status, chunk) = self.request_raw(req, form).await?;
 
